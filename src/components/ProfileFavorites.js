--- conflicted
+++ resolved
@@ -11,13 +11,8 @@
 } from '../constants/actionTypes';
 
 const mapDispatchToProps = dispatch => ({
-<<<<<<< HEAD
-  onLoad: (payload) =>
-    dispatch({ type: PROFILE_FAVORITES_PAGE_LOADED, payload }),
-=======
   onLoad: (pager, payload) =>
     dispatch({ type: 'PROFILE_FAVORITES_PAGE_LOADED', pager, payload }),
->>>>>>> 390c2f1d
   onUnload: () =>
     dispatch({ type: PROFILE_FAVORITES_PAGE_UNLOADED })
 });
