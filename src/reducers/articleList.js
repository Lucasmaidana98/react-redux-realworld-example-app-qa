--- conflicted
+++ resolved
@@ -56,19 +56,6 @@
         currentPage: 0,
         tag: null
       };
-<<<<<<< HEAD
-=======
-    case 'APPLY_TAG_FILTER':
-      return {
-        ...state,
-        pager: action.pager,
-        articles: action.payload.articles,
-        articlesCount: action.payload.articlesCount,
-        tab: null,
-        tag: action.tag,
-        currentPage: 0
-      };
->>>>>>> 4dbab9d8
     case 'PROFILE_PAGE_LOADED':
     case 'PROFILE_FAVORITES_PAGE_LOADED':
       return {
